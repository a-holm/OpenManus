--- conflicted
+++ resolved
@@ -1,16 +1,13 @@
-from typing import Any, Dict, List
-
+from typing import List
 import requests
 from googlesearch import search
-
-<<<<<<< HEAD
 from app.config import config
 from app.exceptions import ToolError
-from app.tool.search.base import WebSearchEngine
+from app.tool.search.base import SearchItem, WebSearchEngine
 
 
 class GoogleSearchEngine(WebSearchEngine):
-    """Google search implementation using either official API or web scraping."""
+    """Google search implementation supporting both API and scraping."""
 
     def __init__(self):
         google_config = config.search_config.google if config.search_config else None
@@ -23,24 +20,41 @@
                 "Google Search API requires both api_key and cx to be configured"
             )
 
-    def _api_search(self, query: str, num_results: int) -> List[Dict[str, Any]]:
-        """Search using Google Custom Search JSON API."""
+    def _api_search(self, query: str, num_results: int) -> List[SearchItem]:
+        """Search using Google Custom Search JSON API.
+        
+        Args:
+            query: Search query string
+            num_results: Maximum number of results to return
+            
+        Returns:
+            List of SearchItem objects with title, url, and description
+            
+        Raises:
+            ToolError: If API request fails and API is enabled
+        """
         url = "https://www.googleapis.com/customsearch/v1"
         params = {
             "key": self.api_key,
             "cx": self.cx,
             "q": query,
-            "num": min(num_results, 10),  # 10 is max on the API
+            "num": min(num_results, 10)  # API max is 10 results per request
         }
 
         try:
             response = requests.get(url, params=params)
             response.raise_for_status()
             results = response.json()
+            
             return [
-                {"title": item["title"], "link": item["link"]}
-                for item in results.get("items", [])
+                SearchItem(
+                    title=item.get("title", f"Result {i+1}"),
+                    url=item["link"],
+                    description=item.get("snippet", "")
+                )
+                for i, item in enumerate(results.get("items", []))
             ]
+            
         except requests.exceptions.RequestException as e:
             if not self.api_enabled:
                 return []
@@ -48,49 +62,27 @@
 
     def perform_search(
         self, query: str, num_results: int = 10, *args, **kwargs
-    ) -> List[str]:
-        """Returns unique URLs from Google search results.
-
-        Uses API if enabled, otherwise falls back to scraping with built-in deduplication.
+    ) -> List[SearchItem]:
+        """Performs Google search and returns results as SearchItem objects.
+        
+        Uses API if enabled, otherwise falls back to scraping.
         """
         if self.api_enabled:
-            api_results = self._api_search(query, num_results)
-            return list({result["link"]: None for result in api_results}.keys())
+            return self._api_search(query, num_results)
 
         try:
-            return list(search(query, num_results=num_results, unique=True))
+            raw_results = search(query, num_results=num_results, advanced=True)
+            return [
+                SearchItem(
+                    title=item.title if hasattr(item, "title") else f"Result {i+1}",
+                    url=item.url if hasattr(item, "url") else item,
+                    description=getattr(item, "description", "")
+                )
+                for i, item in enumerate(raw_results)
+            ]
         except Exception as e:
             if self.api_enabled:
                 raise ToolError(
                     "Google search failed. Please check your API configuration."
                 ) from e
-            return []
-=======
-from app.tool.search.base import SearchItem, WebSearchEngine
-
-
-class GoogleSearchEngine(WebSearchEngine):
-    def perform_search(self, query, num_results=10, *args, **kwargs):
-        """
-        Google search engine.
-
-        Returns results formatted according to SearchItem model.
-        """
-        raw_results = search(query, num_results=num_results, advanced=True)
-
-        results = []
-        for i, item in enumerate(raw_results):
-            if isinstance(item, str):
-                # If it's just a URL
-                results.append(
-                    {"title": f"Google Result {i+1}", "url": item, "description": ""}
-                )
-            else:
-                results.append(
-                    SearchItem(
-                        title=item.title, url=item.url, description=item.description
-                    )
-                )
-
-        return results
->>>>>>> 782687f3
+            return []