import asyncio
import json
from typing import Generic, Optional, TypeVar

from browser_use import Browser as BrowserUseBrowser
from browser_use import BrowserConfig
from browser_use.browser.context import BrowserContext, BrowserContextConfig
from browser_use.dom.service import DomService
from pydantic import Field, field_validator
from pydantic_core.core_schema import ValidationInfo
import markdownify

from app.config import config
from app.llm import LLM
from app.tool.base import BaseTool, ToolResult
from app.tool.web_search import WebSearch


<<<<<<< HEAD
MAX_LENGTH = 5000

=======
>>>>>>> f518fc59
_BROWSER_DESCRIPTION = """
Interact with a web browser to perform various actions such as navigation, element interaction, content extraction, and tab management. This tool provides a comprehensive set of browser automation capabilities:

Navigation:
- 'go_to_url': Go to a specific URL in the current tab
- 'go_back': Go back
- 'refresh': Refresh the current page
- 'web_search': Search the query in the current tab, the query should be a search query like humans search in web, concrete and not vague or super long. More the single most important items.

Element Interaction:
- 'click_element': Click an element by index
- 'input_text': Input text into a form element
- 'scroll_down'/'scroll_up': Scroll the page (with optional pixel amount)
- 'scroll_to_text': If you dont find something which you want to interact with, scroll to it
- 'send_keys': Send strings of special keys like Escape,Backspace, Insert, PageDown, Delete, Enter, Shortcuts such as `Control+o`, `Control+Shift+T` are supported as well. This gets used in keyboard.press.
- 'get_dropdown_options': Get all options from a dropdown
- 'select_dropdown_option': Select dropdown option for interactive element index by the text of the option you want to select

Content Extraction:
- 'extract_content': Extract page content to retrieve specific information from the page, e.g. all company names, a specifc description, all information about, links with companies in structured format or simply links

Tab Management:
- 'switch_tab': Switch to a specific tab
- 'open_tab': Open a new tab with a URL
- 'close_tab': Close the current tab

Utility:
- 'wait': Wait for a specified number of seconds
"""

Context = TypeVar("Context")


class BrowserUseTool(BaseTool, Generic[Context]):
    name: str = "browser_use"
    description: str = _BROWSER_DESCRIPTION
    parameters: dict = {
        "type": "object",
        "properties": {
            "action": {
                "type": "string",
                "enum": [
                    "go_to_url",
                    "click_element",
                    "input_text",
                    "scroll_down",
                    "scroll_up",
                    "scroll_to_text",
                    "send_keys",
                    "get_dropdown_options",
                    "select_dropdown_option",
                    "go_back",
                    "web_search",
                    "wait",
                    "extract_content",
                    "switch_tab",
                    "open_tab",
                    "close_tab",
                ],
                "description": "The browser action to perform",
            },
            "url": {
                "type": "string",
                "description": "URL for 'go_to_url' or 'open_tab' actions",
            },
            "index": {
                "type": "integer",
                "description": "Element index for 'click_element', 'input_text', 'get_dropdown_options', or 'select_dropdown_option' actions",
            },
            "text": {
                "type": "string",
                "description": "Text for 'input_text', 'scroll_to_text', or 'select_dropdown_option' actions",
            },
            "scroll_amount": {
                "type": "integer",
                "description": "Pixels to scroll (positive for down, negative for up) for 'scroll_down' or 'scroll_up' actions",
            },
            "tab_id": {
                "type": "integer",
                "description": "Tab ID for 'switch_tab' action",
            },
            "query": {
                "type": "string",
                "description": "Search query for 'web_search' action",
            },
            "goal": {
                "type": "string",
                "description": "Extraction goal for 'extract_content' action",
            },
            "keys": {
                "type": "string",
                "description": "Keys to send for 'send_keys' action",
            },
            "seconds": {
                "type": "integer",
                "description": "Seconds to wait for 'wait' action",
            },
        },
        "required": ["action"],
        "dependencies": {
            "go_to_url": ["url"],
            "click_element": ["index"],
            "input_text": ["index", "text"],
            "switch_tab": ["tab_id"],
            "open_tab": ["url"],
            "scroll_down": ["scroll_amount"],
            "scroll_up": ["scroll_amount"],
            "scroll_to_text": ["text"],
            "send_keys": ["keys"],
            "get_dropdown_options": ["index"],
            "select_dropdown_option": ["index", "text"],
            "go_back": [],
            "web_search": ["query"],
            "wait": ["seconds"],
            "extract_content": ["goal"],
        },
    }

    lock: asyncio.Lock = Field(default_factory=asyncio.Lock)
    browser: Optional[BrowserUseBrowser] = Field(default=None, exclude=True)
    context: Optional[BrowserContext] = Field(default=None, exclude=True)
    dom_service: Optional[DomService] = Field(default=None, exclude=True)
    web_search_tool: WebSearch = Field(default_factory=WebSearch, exclude=True)

    # Context for generic functionality
    tool_context: Optional[Context] = Field(default=None, exclude=True)

    llm: Optional[LLM] = Field(default_factory=LLM)

    @field_validator("parameters", mode="before")
    def validate_parameters(cls, v: dict, info: ValidationInfo) -> dict:
        if not v:
            raise ValueError("Parameters cannot be empty")
        return v

    async def _ensure_browser_initialized(self) -> BrowserContext:
        """Ensure browser and context are initialized."""
        if self.browser is None:
            browser_config_kwargs = {"headless": False, "disable_security": True}

            if config.browser_config:
                from browser_use.browser.browser import ProxySettings

                # handle proxy settings.
                if config.browser_config.proxy and config.browser_config.proxy.server:
                    browser_config_kwargs["proxy"] = ProxySettings(
                        server=config.browser_config.proxy.server,
                        username=config.browser_config.proxy.username,
                        password=config.browser_config.proxy.password,
                    )

                browser_attrs = [
                    "headless",
                    "disable_security",
                    "extra_chromium_args",
                    "chrome_instance_path",
                    "wss_url",
                    "cdp_url",
                ]

                for attr in browser_attrs:
                    value = getattr(config.browser_config, attr, None)
                    if value is not None:
                        if not isinstance(value, list) or value:
                            browser_config_kwargs[attr] = value

            self.browser = BrowserUseBrowser(BrowserConfig(**browser_config_kwargs))

        if self.context is None:
            context_config = BrowserContextConfig()

            # if there is context config in the config, use it.
            if (
                config.browser_config
                and hasattr(config.browser_config, "new_context_config")
                and config.browser_config.new_context_config
            ):
                context_config = config.browser_config.new_context_config

            self.context = await self.browser.new_context(context_config)
            self.dom_service = DomService(await self.context.get_current_page())

        return self.context

    async def execute(
        self,
        action: str,
        url: Optional[str] = None,
        index: Optional[int] = None,
        text: Optional[str] = None,
        scroll_amount: Optional[int] = None,
        tab_id: Optional[int] = None,
        query: Optional[str] = None,
        goal: Optional[str] = None,
        keys: Optional[str] = None,
        seconds: Optional[int] = None,
        **kwargs,
    ) -> ToolResult:
        """
        Execute a specified browser action.

        Args:
            action: The browser action to perform
            url: URL for navigation or new tab
            index: Element index for click or input actions
            text: Text for input action or search query
            scroll_amount: Pixels to scroll for scroll action
            tab_id: Tab ID for switch_tab action
            query: Search query for Google search
            goal: Extraction goal for content extraction
            keys: Keys to send for keyboard actions
            seconds: Seconds to wait
            **kwargs: Additional arguments

        Returns:
            ToolResult with the action's output or error
        """
        async with self.lock:
            try:
                context = await self._ensure_browser_initialized()

                # Get max content length from config
                max_content_length = getattr(
                    config.browser_config, "max_content_length", 2000
                )

                # Navigation actions
                if action == "go_to_url":
                    if not url:
                        return ToolResult(
                            error="URL is required for 'go_to_url' action"
                        )
                    page = await context.get_current_page()
                    await page.goto(url)
                    await page.wait_for_load_state()
                    return ToolResult(output=f"Navigated to {url}")

                elif action == "go_back":
                    await context.go_back()
                    return ToolResult(output="Navigated back")

                elif action == "refresh":
                    await context.refresh_page()
                    return ToolResult(output="Refreshed current page")

                elif action == "web_search":
                    if not query:
                        return ToolResult(
                            error="Query is required for 'web_search' action"
                        )
                    search_results = await self.web_search_tool.execute(query)

                    if search_results:
                        # Navigate to the first search result
                        first_result = search_results[0]
                        if isinstance(first_result, dict) and "url" in first_result:
                            url_to_navigate = first_result["url"]
                        elif isinstance(first_result, str):
                            url_to_navigate = first_result
                        else:
                            return ToolResult(
                                error=f"Invalid search result format: {first_result}"
                            )

                        page = await context.get_current_page()
                        await page.goto(url_to_navigate)
                        await page.wait_for_load_state()

                        return ToolResult(
                            output=f"Searched for '{query}' and navigated to first result: {url_to_navigate}\nAll results:"
                            + "\n".join([str(r) for r in search_results])
                        )
                    else:
                        return ToolResult(
                            error=f"No search results found for '{query}'"
                        )

                # Element interaction actions
                elif action == "click_element":
                    if index is None:
                        return ToolResult(
                            error="Index is required for 'click_element' action"
                        )
                    element = await context.get_dom_element_by_index(index)
                    if not element:
                        return ToolResult(error=f"Element with index {index} not found")
                    download_path = await context._click_element_node(element)
                    output = f"Clicked element at index {index}"
                    if download_path:
                        output += f" - Downloaded file to {download_path}"
                    return ToolResult(output=output)

                elif action == "input_text":
                    if index is None or not text:
                        return ToolResult(
                            error="Index and text are required for 'input_text' action"
                        )
                    element = await context.get_dom_element_by_index(index)
                    if not element:
                        return ToolResult(error=f"Element with index {index} not found")
                    await context._input_text_element_node(element, text)
                    return ToolResult(
                        output=f"Input '{text}' into element at index {index}"
                    )

                elif action == "scroll_down" or action == "scroll_up":
                    direction = 1 if action == "scroll_down" else -1
                    amount = (
                        scroll_amount
                        if scroll_amount is not None
                        else context.config.browser_window_size["height"]
                    )
<<<<<<< HEAD

                elif action == "get_html":
                    html = await context.get_page_html()
                    markdown = markdownify.markdownify(html)
                    truncated = (
                        markdown[:MAX_LENGTH] + "..." if len(markdown) > MAX_LENGTH else markdown
=======
                    await context.execute_javascript(
                        f"window.scrollBy(0, {direction * amount});"
>>>>>>> f518fc59
                    )
                    return ToolResult(
                        output=f"Scrolled {'down' if direction > 0 else 'up'} by {amount} pixels"
                    )

                elif action == "scroll_to_text":
                    if not text:
                        return ToolResult(
                            error="Text is required for 'scroll_to_text' action"
                        )
                    page = await context.get_current_page()
                    try:
                        locator = page.get_by_text(text, exact=False)
                        await locator.scroll_into_view_if_needed()
                        return ToolResult(output=f"Scrolled to text: '{text}'")
                    except Exception as e:
                        return ToolResult(error=f"Failed to scroll to text: {str(e)}")

                elif action == "send_keys":
                    if not keys:
                        return ToolResult(
                            error="Keys are required for 'send_keys' action"
                        )
                    page = await context.get_current_page()
                    await page.keyboard.press(keys)
                    return ToolResult(output=f"Sent keys: {keys}")

                elif action == "get_dropdown_options":
                    if index is None:
                        return ToolResult(
                            error="Index is required for 'get_dropdown_options' action"
                        )
                    element = await context.get_dom_element_by_index(index)
                    if not element:
                        return ToolResult(error=f"Element with index {index} not found")
                    page = await context.get_current_page()
                    options = await page.evaluate(
                        """
                        (xpath) => {
                            const select = document.evaluate(xpath, document, null,
                                XPathResult.FIRST_ORDERED_NODE_TYPE, null).singleNodeValue;
                            if (!select) return null;
                            return Array.from(select.options).map(opt => ({
                                text: opt.text,
                                value: opt.value,
                                index: opt.index
                            }));
                        }
                    """,
                        element.xpath,
                    )
                    return ToolResult(output=f"Dropdown options: {options}")

                elif action == "select_dropdown_option":
                    if index is None or not text:
                        return ToolResult(
                            error="Index and text are required for 'select_dropdown_option' action"
                        )
                    element = await context.get_dom_element_by_index(index)
                    if not element:
                        return ToolResult(error=f"Element with index {index} not found")
                    page = await context.get_current_page()
                    await page.select_option(element.xpath, label=text)
                    return ToolResult(
                        output=f"Selected option '{text}' from dropdown at index {index}"
                    )

                # Content extraction actions
                elif action == "extract_content":
                    if not goal:
                        return ToolResult(
                            error="Goal is required for 'extract_content' action"
                        )
                    page = await context.get_current_page()
                    try:
                        # Get page content and convert to markdown for better processing
                        html_content = await page.content()

                        # Import markdownify here to avoid global import
                        try:
                            import markdownify

                            content = markdownify.markdownify(html_content)
                        except ImportError:
                            # Fallback if markdownify is not available
                            content = html_content

                        # Create prompt for LLM
                        prompt_text = """
Your task is to extract the content of the page. You will be given a page and a goal, and you should extract all relevant information around this goal from the page.

Examples of extraction goals:
- Extract all company names
- Extract specific descriptions
- Extract all information about a topic
- Extract links with companies in structured format
- Extract all links

If the goal is vague, summarize the page. Respond in JSON format.

Extraction goal: {goal}

Page content:
{page}
"""
                        # Format the prompt with the goal and content
                        max_content_length = min(50000, len(content))
                        formatted_prompt = prompt_text.format(
                            goal=goal, page=content[:max_content_length]
                        )

                        # Create a proper message list for the LLM
                        from app.schema import Message

                        messages = [Message.user_message(formatted_prompt)]

                        # Use LLM to extract content based on the goal
                        response = await self.llm.ask(messages)

                        msg = f"Extracted from page:\n{response}\n"
                        return ToolResult(output=msg)
                    except Exception as e:
                        # Provide a more helpful error message
                        error_msg = f"Failed to extract content: {str(e)}"
                        try:
                            # Try to return a portion of the page content as fallback
                            return ToolResult(
                                output=f"{error_msg}\nHere's a portion of the page content:\n{content[:2000]}..."
                            )
                        except:
                            # If all else fails, just return the error
                            return ToolResult(error=error_msg)

                # Tab management actions
                elif action == "switch_tab":
                    if tab_id is None:
                        return ToolResult(
                            error="Tab ID is required for 'switch_tab' action"
                        )
                    await context.switch_to_tab(tab_id)
                    page = await context.get_current_page()
                    await page.wait_for_load_state()
                    return ToolResult(output=f"Switched to tab {tab_id}")

                elif action == "open_tab":
                    if not url:
                        return ToolResult(error="URL is required for 'open_tab' action")
                    await context.create_new_tab(url)
                    return ToolResult(output=f"Opened new tab with {url}")

                elif action == "close_tab":
                    await context.close_current_tab()
                    return ToolResult(output="Closed current tab")

                # Utility actions
                elif action == "wait":
                    seconds_to_wait = seconds if seconds is not None else 3
                    await asyncio.sleep(seconds_to_wait)
                    return ToolResult(output=f"Waited for {seconds_to_wait} seconds")

                else:
                    return ToolResult(error=f"Unknown action: {action}")

            except Exception as e:
                return ToolResult(error=f"Browser action '{action}' failed: {str(e)}")

    async def get_current_state(
        self, context: Optional[BrowserContext] = None
    ) -> ToolResult:
        """
        Get the current browser state as a ToolResult.
        If context is not provided, uses self.context.
        """
        try:
            # Use provided context or fall back to self.context
            ctx = context or self.context
            if not ctx:
                return ToolResult(error="Browser context not initialized")

            state = await ctx.get_state()

            # Create a viewport_info dictionary if it doesn't exist
            viewport_height = 0
            if hasattr(state, "viewport_info") and state.viewport_info:
                viewport_height = state.viewport_info.height
            elif hasattr(ctx, "config") and hasattr(ctx.config, "browser_window_size"):
                viewport_height = ctx.config.browser_window_size.get("height", 0)

            # Take a screenshot for the state
            screenshot = await ctx.take_screenshot(full_page=True)

            # Build the state info with all required fields
            state_info = {
                "url": state.url,
                "title": state.title,
                "tabs": [tab.model_dump() for tab in state.tabs],
                "help": "[0], [1], [2], etc., represent clickable indices corresponding to the elements listed. Clicking on these indices will navigate to or interact with the respective content behind them.",
                "interactive_elements": (
                    state.element_tree.clickable_elements_to_string()
                    if state.element_tree
                    else ""
                ),
                "scroll_info": {
                    "pixels_above": getattr(state, "pixels_above", 0),
                    "pixels_below": getattr(state, "pixels_below", 0),
                    "total_height": getattr(state, "pixels_above", 0)
                    + getattr(state, "pixels_below", 0)
                    + viewport_height,
                },
                "viewport_height": viewport_height,
            }

            return ToolResult(
                output=json.dumps(state_info, indent=4, ensure_ascii=False),
                base64_image=screenshot,
            )
        except Exception as e:
            return ToolResult(error=f"Failed to get browser state: {str(e)}")

    async def cleanup(self):
        """Clean up browser resources."""
        async with self.lock:
            if self.context is not None:
                await self.context.close()
                self.context = None
                self.dom_service = None
            if self.browser is not None:
                await self.browser.close()
                self.browser = None

    def __del__(self):
        """Ensure cleanup when object is destroyed."""
        if self.browser is not None or self.context is not None:
            try:
                asyncio.run(self.cleanup())
            except RuntimeError:
                loop = asyncio.new_event_loop()
                loop.run_until_complete(self.cleanup())
                loop.close()

    @classmethod
    def create_with_context(cls, context: Context) -> "BrowserUseTool[Context]":
        """Factory method to create a BrowserUseTool with a specific context."""
        tool = cls()
        tool.tool_context = context
        return tool<|MERGE_RESOLUTION|>--- conflicted
+++ resolved
@@ -16,11 +16,6 @@
 from app.tool.web_search import WebSearch
 
 
-<<<<<<< HEAD
-MAX_LENGTH = 5000
-
-=======
->>>>>>> f518fc59
 _BROWSER_DESCRIPTION = """
 Interact with a web browser to perform various actions such as navigation, element interaction, content extraction, and tab management. This tool provides a comprehensive set of browser automation capabilities:
 
@@ -333,17 +328,8 @@
                         if scroll_amount is not None
                         else context.config.browser_window_size["height"]
                     )
-<<<<<<< HEAD
-
-                elif action == "get_html":
-                    html = await context.get_page_html()
-                    markdown = markdownify.markdownify(html)
-                    truncated = (
-                        markdown[:MAX_LENGTH] + "..." if len(markdown) > MAX_LENGTH else markdown
-=======
                     await context.execute_javascript(
                         f"window.scrollBy(0, {direction * amount});"
->>>>>>> f518fc59
                     )
                     return ToolResult(
                         output=f"Scrolled {'down' if direction > 0 else 'up'} by {amount} pixels"
